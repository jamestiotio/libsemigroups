--- conflicted
+++ resolved
@@ -151,11 +151,7 @@
     if mem_fn.startswith("operator"):
         return True
     try:
-<<<<<<< HEAD
-        get_xml(class_n, mem_fn)
-=======
         get_xml(class_n, mem_fn, params_t)
->>>>>>> 185b99c1
     except KeyError:
         return True
     return is_deleted_mem_fn(class_n, mem_fn, params_t) or is_mem_fn_template(
